language: minimal

dist: bionic

os: linux

services:
  - docker

arch: amd64

env:
  global:
    - CONTAINER_NAME=travis-docker-builder
  jobs:
    - IMAGE=ubuntu IMAGE_TAG=latest
    - IMAGE=ubuntu IMAGE_TAG=rolling
    - IMAGE=ubuntu IMAGE_TAG=devel
<<<<<<< HEAD
    - IMAGE=fedora IMAGE_TAG=latest
    #- IMAGE=fedora IMAGE_TAG=rawhide
=======
>>>>>>> c65c9f1d

jobs:
  include:
    - arch: arm64
      env: IMAGE=ubuntu IMAGE_TAG=rolling
    - arch: ppc64le
      env: IMAGE=ubuntu IMAGE_TAG=rolling
    - arch: s390x
      env: IMAGE=ubuntu IMAGE_TAG=rolling

before_install:
  - docker run -d --rm --cap-add SYS_PTRACE --name $CONTAINER_NAME -e LC_ALL="C" -e LANG="C" -v $(pwd):/travis -w /travis $IMAGE_PREFIX$IMAGE:$IMAGE_TAG tail -f /dev/null
  - docker ps
  - docker exec -e TRAVIS_BUILD=1 -e IMAGE=$IMAGE -e IMAGE_TAG=$IMAGE_TAG -t $CONTAINER_NAME sh .travis/preinstall.sh

install:
  - docker exec -e TRAVIS_BUILD=1 -e IMAGE=$IMAGE -e IMAGE_TAG=$IMAGE_TAG -t $CONTAINER_NAME bash .travis/install-$IMAGE.sh
  - docker exec -e TRAVIS_BUILD=1 -e IMAGE=$IMAGE -e IMAGE_TAG=$IMAGE_TAG -t $CONTAINER_NAME bash .travis/install-post.sh

script:
  - docker exec -e TRAVIS_BUILD=1 -e IMAGE=$IMAGE -e IMAGE_TAG=$IMAGE_TAG -t $CONTAINER_NAME bash .travis/build.sh
  - docker kill $CONTAINER_NAME

# vim: set ts=2 sts=2 sw=2 et:<|MERGE_RESOLUTION|>--- conflicted
+++ resolved
@@ -16,11 +16,8 @@
     - IMAGE=ubuntu IMAGE_TAG=latest
     - IMAGE=ubuntu IMAGE_TAG=rolling
     - IMAGE=ubuntu IMAGE_TAG=devel
-<<<<<<< HEAD
     - IMAGE=fedora IMAGE_TAG=latest
     #- IMAGE=fedora IMAGE_TAG=rawhide
-=======
->>>>>>> c65c9f1d
 
 jobs:
   include:
